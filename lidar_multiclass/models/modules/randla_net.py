# Adapted from https://github.com/aRI0U/RandLA-Net-pytorch/blob/master/model.py

import torch
import torch.nn as nn

from torch_points_kernels import knn


class RandLANet(nn.Module):
    def __init__(self, hparams_net: dict):
        """
        Implementation follows original paper: RandLA-Net: Efficient Semantic Segmentation of Large-Scale Point Clouds
        https://arxiv.org/abs/1911.11236

        Our modifications:
        - fc_start = nn.Linear(d_in, d_in * 2) instead of self.fc_start = nn.Linear(d_in, 8) to avoid
        information bottleneck in cases where d_in is above 8.
        """
        super(RandLANet, self).__init__()
        self.d_in = hparams_net.get("d_in", 6)  # xyz + features
        self.num_neighbors = hparams_net.get("num_neighbors", 16)
        self.decimation = hparams_net.get("decimation", 4)
        self.dropout = hparams_net.get("dropout", 0.0)
        self.num_classes = hparams_net.get("num_classes", 6)

        self.fc_start = nn.Linear(self.d_in, self.d_in * 2)
        self.bn_start = nn.Sequential(
            nn.BatchNorm2d(self.d_in * 2, eps=1e-6, momentum=0.99), nn.LeakyReLU(0.2)
        )

        # encoding layers
        self.encoder = nn.ModuleList(
            [
                LocalFeatureAggregation(self.d_in * 2, 16, self.num_neighbors),
                LocalFeatureAggregation(32, 64, self.num_neighbors),
                LocalFeatureAggregation(128, 128, self.num_neighbors),
                LocalFeatureAggregation(256, 256, self.num_neighbors),
            ]
        )

        self.mlp = SharedMLP(512, 512, activation_fn=nn.ReLU())

        # decoding layers
        decoder_kwargs = dict(transpose=True, bn=True, activation_fn=nn.ReLU())
        self.decoder = nn.ModuleList(
            [
                SharedMLP(1024, 256, **decoder_kwargs),
                SharedMLP(512, 128, **decoder_kwargs),
                SharedMLP(256, 32, **decoder_kwargs),
                SharedMLP(64, self.d_in * 2, **decoder_kwargs),
            ]
        )
        self.set_fc_end(self.d_in, self.dropout, self.num_classes)

    def set_fc_end(self, d_in, dropout, num_classes):
        """Build the final fully connected layer.

        Args:
            d_in (int): number of input features
            dropout (float): dropout level in final FC layer
            num_classes (int): number of output classes
        """
        parts = [
            SharedMLP(d_in * 2, 64, bn=True, activation_fn=nn.ReLU()),
            SharedMLP(64, 32, bn=True, activation_fn=nn.ReLU()),
        ]
        if dropout:
            parts.append(nn.Dropout(p=dropout))
        parts.append(SharedMLP(32, num_classes))
        self.fc_end = nn.Sequential(*parts)

    def forward(self, batch):
        """, shape


        Args:
            batch (pytorch_geometric.Data): Subtile information with shape (B*N, 3+F).
            Attributs: pos (B*N, 3) and x (B*N, F) which contains cloud XYZ positions and features.

        Returns:
            torch.Tensor: classification logits for each point, with shape (B*num_classes,C)
        """

        input = torch.cat([batch.pos, batch.x], axis=1)
        chunks = torch.split(input, len(batch.pos) // batch.batch_size)
        input = torch.stack(chunks)  # B, N, 3+F

        N = input.size(1)
        d = self.decimation

        coords = input[..., :3].clone()  # .cpu()
        x = self.fc_start(input).transpose(-2, -1).unsqueeze(-1)
        x = self.bn_start(x)  # shape (B, d, N, 1)

        decimation_ratio = 1

        # <<<<<<<<<< ENCODER
        x_stack = []

        permutation = torch.randperm(N)
        coords = coords[:, permutation]
        x = x[:, :, permutation]

        for lfa in self.encoder:
            # at iteration i, x.shape = (B, N//(d**i), d_in)
            x = lfa(coords[:, : N // decimation_ratio], x)
            x_stack.append(x.clone())
            decimation_ratio *= d
            x = x[:, :, : N // decimation_ratio]

        # # >>>>>>>>>> ENCODER

        x = self.mlp(x)

        # <<<<<<<<<< DECODER
        for mlp in self.decoder:
            neighbors, _ = knn(
                coords[:, : N // decimation_ratio].cpu().contiguous(),  # original set
                coords[:, : d * N // decimation_ratio]
                .cpu()
                .contiguous(),  # upsampled set
                1,
            )  # shape (B, N, 1)
            neighbors = neighbors.to(x.device)
            extended_neighbors = neighbors.unsqueeze(1).expand(-1, x.size(1), -1, 1)

            x_neighbors = torch.gather(x, -2, extended_neighbors)

            x = torch.cat((x_neighbors, x_stack.pop()), dim=1)

            x = mlp(x)

            decimation_ratio //= d

        # >>>>>>>>>> DECODER
        # inverse permutation
        x = x[:, :, torch.argsort(permutation)]

        scores = self.fc_end(x)

        scores = scores.squeeze(-1)  # B, C, N
        scores = torch.cat(
            [score_cloud.permute(1, 0) for score_cloud in scores]
        )  # B*N, C
        return scores  # B*N, C

    def change_num_class_for_finetuning(self, new_num_classes: int):
        """
        Change end layer output number of classes if new_num_classes is different.
        This method is used for finetuning.

        Args:
            new_num_classes (int): new number of classes for finetuning pretrained model.
        """
        if new_num_classes != self.num_classes:
            self.fc_end[-1] = SharedMLP(32, new_num_classes)
            self.num_classes = new_num_classes


class SharedMLP(nn.Module):
    def __init__(
        self,
        in_channels,
        out_channels,
        kernel_size=1,
        stride=1,
        transpose=False,
        padding_mode="zeros",
        bn=False,
        activation_fn=None,
    ):
        super(SharedMLP, self).__init__()

        conv_fn = nn.ConvTranspose2d if transpose else nn.Conv2d

        self.conv = conv_fn(
            in_channels,
            out_channels,
            kernel_size,
            stride=stride,
            padding_mode=padding_mode,
        )
        self.batch_norm = (
            nn.BatchNorm2d(out_channels, eps=1e-6, momentum=0.99) if bn else None
        )
        self.activation_fn = activation_fn

    def forward(self, input):
        r"""
        Forward pass of the network
        Parameters
        ----------
        input: torch.Tensor, shape (B, d_in, N, K)
        Returns
        -------
        torch.Tensor, shape (B, d_out, N, K)
        """
        x = self.conv(input)
        if self.batch_norm:
            x = self.batch_norm(x)
        if self.activation_fn:
            x = self.activation_fn(x)
        return x


class LocalSpatialEncoding(nn.Module):
    def __init__(self, d, num_neighbors):
        super(LocalSpatialEncoding, self).__init__()

        self.num_neighbors = num_neighbors
        self.mlp = SharedMLP(10, d, bn=True, activation_fn=nn.ReLU())

    def forward(self, coords, features, knn_output):
        r"""
        Forward pass
        Parameters
        ----------
        coords: torch.Tensor, shape (B, N, 3)
            coordinates of the point cloud
        features: torch.Tensor, shape (B, d, N, 1)
            features of the point cloud
        neighbors: tuple
        Returns
        -------
        torch.Tensor, shape (B, 2*d, N, K)
        """
        # finding neighboring points
        idx, dist = knn_output
        idx = idx.to(coords.device)
        dist = dist.to(coords.device)
        B, N, K = idx.size()
        # idx(B, N, K), coords(B, N, 3)
        # neighbors[b, i, n, k] = coords[b, idx[b, n, k], i] = extended_coords[b, i, extended_idx[b, i, n, k], k]
        extended_idx = idx.unsqueeze(1).expand(B, 3, N, K)
        extended_coords = coords.transpose(-2, -1).unsqueeze(-1).expand(B, 3, N, K)
        neighbors = torch.gather(extended_coords, 2, extended_idx)  # shape (B, 3, N, K)
        neighbors = neighbors.to(coords.device)

        # relative point position encoding
        concat = torch.cat(
            (
                extended_coords,
                neighbors,
                extended_coords - neighbors,
                dist.unsqueeze(-3),
            ),
            dim=-3,
        )
        concat = concat.to(coords.device)
        return torch.cat((self.mlp(concat), features.expand(B, -1, N, K)), dim=-3)


class AttentivePooling(nn.Module):
    def __init__(self, in_channels, out_channels):
        super(AttentivePooling, self).__init__()

        self.score_fn = nn.Sequential(
            nn.Linear(in_channels, in_channels, bias=False), nn.Softmax(dim=-2)
        )
        self.mlp = SharedMLP(
            in_channels, out_channels, bn=True, activation_fn=nn.ReLU()
        )

    def forward(self, x):
        r"""
        Forward pass
        Parameters
        ----------
        x: torch.Tensor, shape (B, d_in, N, K)
        Returns
        -------
        torch.Tensor, shape (B, d_out, N, 1)
        """
        # computing attention scores
        scores = self.score_fn(x.permute(0, 2, 3, 1)).permute(0, 3, 1, 2)

        # sum over the neighbors
        features = torch.sum(scores * x, dim=-1, keepdim=True)  # shape (B, d_in, N, 1)

        return self.mlp(features)


class LocalFeatureAggregation(nn.Module):
    def __init__(self, d_in, d_out, num_neighbors):
        super(LocalFeatureAggregation, self).__init__()

        self.num_neighbors = num_neighbors

        self.mlp1 = SharedMLP(d_in, d_out // 2, activation_fn=nn.LeakyReLU(0.2))
        self.mlp2 = SharedMLP(d_out, 2 * d_out)
        self.shortcut = SharedMLP(d_in, 2 * d_out, bn=True)

        self.lse1 = LocalSpatialEncoding(d_out // 2, num_neighbors)
        self.lse2 = LocalSpatialEncoding(d_out // 2, num_neighbors)

        self.pool1 = AttentivePooling(d_out, d_out // 2)
        self.pool2 = AttentivePooling(d_out, d_out)

        self.lrelu = nn.LeakyReLU()

    def forward(self, coords, features):
        r"""
        Forward pass
        Parameters
        ----------
        coords: torch.Tensor, shape (B, N, 3)
            coordinates of the point cloud
        features: torch.Tensor, shape (B, d_in, N, 1)
            features of the point cloud
        Returns
        -------
        torch.Tensor, shape (B, 2*d_out, N, 1)
        """
        # torch_geometric KNN supports CUDA but would need a batch_x and batch_y index tensor.
        knn_output = knn(
            coords.cpu().contiguous(), coords.cpu().contiguous(), self.num_neighbors
        )
        x = self.mlp1(features)

        x = self.lse1(coords, x, knn_output)
        x = self.pool1(x)

        x = self.lse2(coords, x, knn_output)
        x = self.pool2(x)

<<<<<<< HEAD
        return self.lrelu(self.mlp2(x) + self.shortcut(features))


""" 
Implementation is close to paper in 
Except:

Our modifications:
- fc_start = nn.Linear(d_in, d_in * 2) instead of self.fc_start = nn.Linear(d_in, 8) to avoid loss of info.

"""


class RandLANet(nn.Module):
    def __init__(self, hparams_net: dict):

        super(RandLANet, self).__init__()
        self.d_in = hparams_net.get("d_in", 6)  # xyz + features
        self.num_neighbors = hparams_net.get("num_neighbors", 16)
        self.decimation = hparams_net.get("decimation", 4)
        self.dropout = hparams_net.get("dropout", 0.0)
        self.num_classes = hparams_net.get("num_classes", 6)

        self.fc_start = nn.Linear(self.d_in, self.d_in * 2)
        self.bn_start = nn.Sequential(
            nn.BatchNorm2d(self.d_in * 2, eps=1e-6, momentum=0.99), nn.LeakyReLU(0.2)
        )

        # encoding layers
        self.encoder = nn.ModuleList(
            [
                LocalFeatureAggregation(self.d_in * 2, 16, self.num_neighbors),
                LocalFeatureAggregation(32, 64, self.num_neighbors),
                LocalFeatureAggregation(128, 128, self.num_neighbors),
                LocalFeatureAggregation(256, 256, self.num_neighbors),
            ]
        )

        self.mlp = SharedMLP(512, 512, activation_fn=nn.ReLU())

        # decoding layers
        decoder_kwargs = dict(transpose=True, bn=True, activation_fn=nn.ReLU())
        self.decoder = nn.ModuleList(
            [
                SharedMLP(1024, 256, **decoder_kwargs),
                SharedMLP(512, 128, **decoder_kwargs),
                SharedMLP(256, 32, **decoder_kwargs),
                SharedMLP(64, self.d_in * 2, **decoder_kwargs),
            ]
        )
        self.set_fc_end(self.d_in, self.dropout, self.num_classes)

    def set_fc_end(self, d_in, dropout, num_classes):
        """Build the final fully connected layer."""
        parts = [
            SharedMLP(d_in * 2, 64, bn=True, activation_fn=nn.ReLU()),
            SharedMLP(64, 32, bn=True, activation_fn=nn.ReLU()),
        ]
        if dropout:
            parts.append(nn.Dropout(p=dropout))
        parts.append(SharedMLP(32, num_classes))
        self.fc_end = nn.Sequential(*parts)

    def forward(self, batch):
        r"""
        Forward pass
        Parameters
        ----------
        batch:
        Returns
        -------
        torch.Tensor, shape (B, num_classes, N)
            segmentation scores for each point
        """

        input = torch.cat([batch.pos, batch.x], axis=1)
        chunks = torch.split(input, len(batch.pos) // batch.batch_size)
        input = torch.stack(chunks)  # B N, 3+F

        N = input.size(1)
        d = self.decimation

        coords = input[..., :3].clone()  # .cpu()
        x = self.fc_start(input).transpose(-2, -1).unsqueeze(-1)
        x = self.bn_start(x)  # shape (B, d, N, 1)

        decimation_ratio = 1

        # <<<<<<<<<< ENCODER
        x_stack = []

        permutation = torch.randperm(N)
        coords = coords[:, permutation]
        x = x[:, :, permutation]

        for lfa in self.encoder:
            # at iteration i, x.shape = (B, N//(d**i), d_in)
            x = lfa(coords[:, : N // decimation_ratio], x)
            x_stack.append(x.clone())
            decimation_ratio *= d
            x = x[:, :, : N // decimation_ratio]

        # # >>>>>>>>>> ENCODER

        x = self.mlp(x)

        # <<<<<<<<<< DECODER
        for mlp in self.decoder:
            neighbors, _ = knn(
                coords[:, : N // decimation_ratio].cpu().contiguous(),  # original set
                coords[:, : d * N // decimation_ratio]
                .cpu()
                .contiguous(),  # upsampled set
                1,
            )  # shape (B, N, 1)
            neighbors = neighbors.to(x.device)
            extended_neighbors = neighbors.unsqueeze(1).expand(-1, x.size(1), -1, 1)

            x_neighbors = torch.gather(x, -2, extended_neighbors)

            x = torch.cat((x_neighbors, x_stack.pop()), dim=1)

            x = mlp(x)

            decimation_ratio //= d

        # >>>>>>>>>> DECODER
        # inverse permutation
        x = x[:, :, torch.argsort(permutation)]

        # TODO: make this happen only in predict mode !
        self.pre_fc_end_x = x.detach().clone()

        scores = self.fc_end(x)

        scores = scores.squeeze(-1)  # B, C, N
        scores = torch.cat(
            [score_cloud.permute(1, 0) for score_cloud in scores]
        )  # B*N, C
        return scores

    def change_num_class_last_MLP(self, new_num_classes: int):
        """Change end layer output number of classes."""
        if new_num_classes != self.num_classes:
            self.fc_end[-1] = SharedMLP(32, new_num_classes)
            self.num_classes = new_num_classes
=======
        return self.lrelu(self.mlp2(x) + self.shortcut(features))
>>>>>>> e92e8fdc
<|MERGE_RESOLUTION|>--- conflicted
+++ resolved
@@ -136,13 +136,15 @@
         # inverse permutation
         x = x[:, :, torch.argsort(permutation)]
 
-        scores = self.fc_end(x)
-
-        scores = scores.squeeze(-1)  # B, C, N
-        scores = torch.cat(
-            [score_cloud.permute(1, 0) for score_cloud in scores]
+        # For Monte Carlo Dropout
+        self.pre_fc_end_x = x.detach().clone()
+        logits = self.fc_end(x)
+
+        logits = logits.squeeze(-1)  # B, C, N
+        logits = torch.cat(
+            [score_cloud.permute(1, 0) for score_cloud in logits]
         )  # B*N, C
-        return scores  # B*N, C
+        return logits  # B*N, C
 
     def change_num_class_for_finetuning(self, new_num_classes: int):
         """
@@ -323,153 +325,4 @@
         x = self.lse2(coords, x, knn_output)
         x = self.pool2(x)
 
-<<<<<<< HEAD
-        return self.lrelu(self.mlp2(x) + self.shortcut(features))
-
-
-""" 
-Implementation is close to paper in 
-Except:
-
-Our modifications:
-- fc_start = nn.Linear(d_in, d_in * 2) instead of self.fc_start = nn.Linear(d_in, 8) to avoid loss of info.
-
-"""
-
-
-class RandLANet(nn.Module):
-    def __init__(self, hparams_net: dict):
-
-        super(RandLANet, self).__init__()
-        self.d_in = hparams_net.get("d_in", 6)  # xyz + features
-        self.num_neighbors = hparams_net.get("num_neighbors", 16)
-        self.decimation = hparams_net.get("decimation", 4)
-        self.dropout = hparams_net.get("dropout", 0.0)
-        self.num_classes = hparams_net.get("num_classes", 6)
-
-        self.fc_start = nn.Linear(self.d_in, self.d_in * 2)
-        self.bn_start = nn.Sequential(
-            nn.BatchNorm2d(self.d_in * 2, eps=1e-6, momentum=0.99), nn.LeakyReLU(0.2)
-        )
-
-        # encoding layers
-        self.encoder = nn.ModuleList(
-            [
-                LocalFeatureAggregation(self.d_in * 2, 16, self.num_neighbors),
-                LocalFeatureAggregation(32, 64, self.num_neighbors),
-                LocalFeatureAggregation(128, 128, self.num_neighbors),
-                LocalFeatureAggregation(256, 256, self.num_neighbors),
-            ]
-        )
-
-        self.mlp = SharedMLP(512, 512, activation_fn=nn.ReLU())
-
-        # decoding layers
-        decoder_kwargs = dict(transpose=True, bn=True, activation_fn=nn.ReLU())
-        self.decoder = nn.ModuleList(
-            [
-                SharedMLP(1024, 256, **decoder_kwargs),
-                SharedMLP(512, 128, **decoder_kwargs),
-                SharedMLP(256, 32, **decoder_kwargs),
-                SharedMLP(64, self.d_in * 2, **decoder_kwargs),
-            ]
-        )
-        self.set_fc_end(self.d_in, self.dropout, self.num_classes)
-
-    def set_fc_end(self, d_in, dropout, num_classes):
-        """Build the final fully connected layer."""
-        parts = [
-            SharedMLP(d_in * 2, 64, bn=True, activation_fn=nn.ReLU()),
-            SharedMLP(64, 32, bn=True, activation_fn=nn.ReLU()),
-        ]
-        if dropout:
-            parts.append(nn.Dropout(p=dropout))
-        parts.append(SharedMLP(32, num_classes))
-        self.fc_end = nn.Sequential(*parts)
-
-    def forward(self, batch):
-        r"""
-        Forward pass
-        Parameters
-        ----------
-        batch:
-        Returns
-        -------
-        torch.Tensor, shape (B, num_classes, N)
-            segmentation scores for each point
-        """
-
-        input = torch.cat([batch.pos, batch.x], axis=1)
-        chunks = torch.split(input, len(batch.pos) // batch.batch_size)
-        input = torch.stack(chunks)  # B N, 3+F
-
-        N = input.size(1)
-        d = self.decimation
-
-        coords = input[..., :3].clone()  # .cpu()
-        x = self.fc_start(input).transpose(-2, -1).unsqueeze(-1)
-        x = self.bn_start(x)  # shape (B, d, N, 1)
-
-        decimation_ratio = 1
-
-        # <<<<<<<<<< ENCODER
-        x_stack = []
-
-        permutation = torch.randperm(N)
-        coords = coords[:, permutation]
-        x = x[:, :, permutation]
-
-        for lfa in self.encoder:
-            # at iteration i, x.shape = (B, N//(d**i), d_in)
-            x = lfa(coords[:, : N // decimation_ratio], x)
-            x_stack.append(x.clone())
-            decimation_ratio *= d
-            x = x[:, :, : N // decimation_ratio]
-
-        # # >>>>>>>>>> ENCODER
-
-        x = self.mlp(x)
-
-        # <<<<<<<<<< DECODER
-        for mlp in self.decoder:
-            neighbors, _ = knn(
-                coords[:, : N // decimation_ratio].cpu().contiguous(),  # original set
-                coords[:, : d * N // decimation_ratio]
-                .cpu()
-                .contiguous(),  # upsampled set
-                1,
-            )  # shape (B, N, 1)
-            neighbors = neighbors.to(x.device)
-            extended_neighbors = neighbors.unsqueeze(1).expand(-1, x.size(1), -1, 1)
-
-            x_neighbors = torch.gather(x, -2, extended_neighbors)
-
-            x = torch.cat((x_neighbors, x_stack.pop()), dim=1)
-
-            x = mlp(x)
-
-            decimation_ratio //= d
-
-        # >>>>>>>>>> DECODER
-        # inverse permutation
-        x = x[:, :, torch.argsort(permutation)]
-
-        # TODO: make this happen only in predict mode !
-        self.pre_fc_end_x = x.detach().clone()
-
-        scores = self.fc_end(x)
-
-        scores = scores.squeeze(-1)  # B, C, N
-        scores = torch.cat(
-            [score_cloud.permute(1, 0) for score_cloud in scores]
-        )  # B*N, C
-        return scores
-
-    def change_num_class_last_MLP(self, new_num_classes: int):
-        """Change end layer output number of classes."""
-        if new_num_classes != self.num_classes:
-            self.fc_end[-1] = SharedMLP(32, new_num_classes)
-            self.num_classes = new_num_classes
-=======
-        return self.lrelu(self.mlp2(x) + self.shortcut(features))
->>>>>>> e92e8fdc
+        return self.lrelu(self.mlp2(x) + self.shortcut(features))